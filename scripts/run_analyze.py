--- conflicted
+++ resolved
@@ -248,10 +248,7 @@
             analyzer = XGBoostAnalyzer(
                 models_dir=models_dir,
                 reports_dir=reports_dir,
-<<<<<<< HEAD
                 pred_prob_dir=Path(f"{self.output_dir}/pred_probability"),
-=======
->>>>>>> 082a54ae
                 n_folds=self.n_folds,
                 n_drop_features=self.n_drop_features,
                 random_seed=self.random_seed,
@@ -357,25 +354,15 @@
     timestamp = datetime.now().strftime("%Y%m%d_%H%M%S")
 
     # 路徑設定
-<<<<<<< HEAD
     FEATURES_DIR = "workspace/features_no_his_only_topofr_no_avg_no_mirror"
-=======
-    FEATURES_DIR = "workspace/features_V5"
->>>>>>> 082a54ae
     DEMOGRAPHICS_DIR = "data/demographics"
     PREDICTED_AGES_FILE = "workspace/predicted_ages.json"
     
     # 資料載入配置
     # EMBEDDING_MODELS = ["arcface", "dlib", "topofr"]
-<<<<<<< HEAD
-    EMBEDDING_MODELS = ["topofr"]
-    FEATURE_TYPES = ["origin"]
-    MIN_AGE_RANGE = (65, 66)
-=======
     EMBEDDING_MODELS = ["arcface"]
     FEATURE_TYPES = ["difference", "absolute_difference", "average", "relative_differences", "absolute_relative_differences"]
     MIN_AGE_RANGE = (60, 61)
->>>>>>> 082a54ae
     CDR_THRESHOLDS = [0]
     DATA_BALANCING = False
     USE_ALL_VISITS = True
