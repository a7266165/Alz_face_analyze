--- conflicted
+++ resolved
@@ -77,11 +77,7 @@
         self.preprocess_config = AnalyzeConfig(
             n_select=n_select,
             save_intermediate=save_intermediate,
-<<<<<<< HEAD
             workspace_dir=Path("workspace/preprocessing_only_topofr_no_avg_flip")
-=======
-            workspace_dir=Path("workspace/preprocessing_only_topofr_no_avg_no_mirror")
->>>>>>> 082a54ae
         )
         
 
@@ -526,11 +522,7 @@
     
     # 設定路徑
     path_file = Path("data/images/raw/path.txt")
-<<<<<<< HEAD
     output_dir = Path("workspace/features_no_his_only_topofr_no_avg_flip")
-=======
-    output_dir = Path("workspace/features_no_his_only_topofr_no_avg_no_mirror")
->>>>>>> 082a54ae
     
     # 檢查 path.txt
     if not path_file.exists():
@@ -544,11 +536,7 @@
             path_file=path_file,
             output_dir=output_dir,
             embedding_models=["topofr"],
-<<<<<<< HEAD
-            feature_types=["difference", "absolute_difference", "average", "relative_differences", "absolute_relative_differences"],
-=======
             feature_types=["difference", "absolute_difference", "average", "relative_differences", "absolute_relative_differences", "origin"],
->>>>>>> 082a54ae
             n_select=10,
             save_intermediate=True,
             max_cpu_cores=2,
